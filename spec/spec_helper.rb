--- conflicted
+++ resolved
@@ -51,42 +51,6 @@
     # config.mock_with :flexmock
     # config.mock_with :rr
     config.mock_with :rspec
-<<<<<<< HEAD
-
-    config.fixture_path = "#{::Rails.root}/spec/fixtures"
-
-    # If you're not using ActiveRecord, or you'd prefer not to run each of your
-    # examples within a transaction, comment the following line or assign false
-    # instead of true.
-    config.use_transactional_fixtures = false
-
-    tables_to_keep = %w[categories transaction_types category_transaction_types category_translations transaction_type_translations communities community_categories]
-
-    # Clean once when guard starts
-    DatabaseCleaner.clean_with(:truncation, {:except => tables_to_keep})
-    
-    config.after(:suite) do
-      # Otherwise clean AFTER the suite
-      DatabaseCleaner.clean_with(:truncation, {:except => tables_to_keep})
-    end
-
-    config.before(:suite) do
-      DatabaseCleaner.strategy = :truncation, {:except => tables_to_keep}
-
-      # Seed the database only in the beginning for better test performance
-      # This needs to be changed if/when any test modify seeded values
-    end
-
-    config.before(:each) do
-      DatabaseCleaner.start
-      load_default_test_data_to_db_before_test
-    end
-
-    config.after(:each) do
-      DatabaseCleaner.clean
-    end
-=======
->>>>>>> b5385830
   end
 
   def uploaded_file(filename, content_type)
@@ -126,16 +90,5 @@
     alias_method_chain :after_fork, :test
   end
 else
-<<<<<<< HEAD
-  prefork.call
-  
-  # Populate db with default data. If Zeus is in use, this is called
-  # from Zeus custom plan.
-  require File.expand_path('../../test/helper_modules', __FILE__)
-  include TestHelpers  
-  load_default_test_data_to_db_before_tests
-
-=======
->>>>>>> b5385830
   each_run.call
 end