require 'spec_helper'

include LocationsHelper

describe LocationsHelper do
  describe "#route_duration_and_distance" do

    
    context "waypoints are not given" do
      it "should return the duration in minutes and the distance in km between origin and destination" do
        results = LocationsHelper.route_duration_and_distance("Otakaari 20", "Kaironkatu 2")
        results.should be_an_instance_of(Array)
        results[0].should be_close(22, 3)
        results[1].should be_close(12.5, 0.2)
      end
    end
    
    context "waypoints are given" do
      it "should return the sum of durations and distances when whole route is traveled." do
        results = LocationsHelper.route_duration_and_distance("Otakaari 20", "Kaironkatu 2", ["ruoholahti,helsinki", "hakaniemen tori,helsinki"])
        results.should be_an_instance_of(Array)
<<<<<<< HEAD
        results[0].should be_close(29, 1.5)
=======
        results[0].should be_close(30, 4)
>>>>>>> 63f4dc17
        results[1].should be_close(16.6, 1)
      end
      
    end
    
  end
  
end<|MERGE_RESOLUTION|>--- conflicted
+++ resolved
@@ -19,11 +19,7 @@
       it "should return the sum of durations and distances when whole route is traveled." do
         results = LocationsHelper.route_duration_and_distance("Otakaari 20", "Kaironkatu 2", ["ruoholahti,helsinki", "hakaniemen tori,helsinki"])
         results.should be_an_instance_of(Array)
-<<<<<<< HEAD
-        results[0].should be_close(29, 1.5)
-=======
         results[0].should be_close(30, 4)
->>>>>>> 63f4dc17
         results[1].should be_close(16.6, 1)
       end
       
