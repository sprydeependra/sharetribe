Feature: User browses listings
  In order to find out what kind of offers and requests there are available in Kassi
  As a person who needs something or has something
  I want to be able to browse offers and requests

  @javascript
  Scenario: User browses offers page
    Given there are following users:
      | person | 
      | kassi_testperson1 |
      | kassi_testperson2 |
    And there is item offer with title "car spare parts" from "kassi_testperson2" and with share type "sell"
    And there is favor offer with title "massage" from "kassi_testperson1"
    And there is rideshare offer from "Helsinki" to "Turku" by "kassi_testperson1"
    And there is housing offer with title "Apartment" from "kassi_testperson2" and with share type "sell"
    And there is item offer with title "saw" from "kassi_testperson2" and with share type "lend,trade"
    And there is item offer with title "axe" from "kassi_testperson2" and with share type "lend,trade"
    And that listing is closed
    And there is item request with title "tool" from "kassi_testperson2" and with share type "buy,borrow"
    And I am on the home page
    When I follow "Offers"
    Then I should see "car spare parts"
    And I should see "massage"
    And I should see "Helsinki - Turku"
    And I should see "Apartment"
    And I should see "saw"
    And I should not see "axe" within listings
    And I should not see "tool" within listings
    And I follow "Items"
    And I should see "car spare parts"
    And I should not see "massage" within listings
    And I should not see "Helsinki - Turku" within listings
    And I should not see "Apartment" within listings
    And I should see "saw"
    And I should not see "axe" within listings
    And I should not see "tool" within listings
    And I follow "Lending"
    And I should not see "car spare parts" within listings
    And I should not see "massage" within listings
    And I should not see "Helsinki - Turku" within listings
    And I should not see "Apartment" within listings
    And I should see "saw"
    And I should not see "axe" within listings
    And I should not see "tool" within listings
    And I follow "Selling"
    And I should see "car spare parts"
    And I should not see "massage" within listings
    And I should not see "Helsinki - Turku" within listings
    And I should not see "Apartment" within listings
    And I should see "saw"
    And I should not see "axe" within listings
    And I should not see "tool" within listings
    And I follow "Favors"
    And I should not see "car spare parts" within listings
    And I should not see "massage" within listings
    And I should not see "Helsinki - Turku" within listings
    And I should not see "Apartment" within listings
    And I should not see "saw" within listings
    And I should not see "axe" within listings
    And I should not see "tool" within listings
    And I follow "All offer types"
    And I should not see "car spare parts" within listings
    And I should see "massage"
    And I should not see "Helsinki - Turku" within listings
    And I should not see "Apartment" within listings
    And I should not see "saw" within listings
    And I should not see "axe" within listings
    And I should not see "tool" within listings
    
  @javascript
  Scenario: User browses requests page
    Given there are following users:
      | person | 
      | kassi_testperson1 |
      | kassi_testperson2 |
    And there is item request with title "car spare parts" from "kassi_testperson2" and with share type "buy"
    And there is favor request with title "massage" from "kassi_testperson1"
    And there is rideshare request from "Helsinki" to "Turku" by "kassi_testperson1"
    And there is housing request with title "Apartment" from "kassi_testperson2" and with share type "buy"
    And there is item request with title "saw" from "kassi_testperson2" and with share type "borrow,trade"
    And there is item request with title "axe" from "kassi_testperson2" and with share type "borrow,trade"
    And that listing is closed
    And there is item offer with title "tool" from "kassi_testperson2" and with share type "sell,lend"
    And I am on the home page
    When I follow "Requests"
    Then I should see "car spare parts"
    And I should see "massage"
    And I should see "Helsinki - Turku"
    And I should see "Apartment"
    And I should see "saw"
    And I should not see "axe" within listings
    And I should not see "tool" within listings
    And I follow "Items"
    And I should see "car spare parts"
    And I should not see "massage" within listings
    And I should not see "Helsinki - Turku" within listings
    And I should not see "Apartment" within listings
    And I should see "saw"
    And I should not see "axe" within listings
    And I should not see "tool" within listings
    And I follow "Borrowing"
    And I should not see "car spare parts" within listings
    And I should not see "massage" within listings
    And I should not see "Helsinki - Turku" within listings
    And I should not see "Apartment" within listings
    And I should see "saw"
    And I should not see "axe" within listings
    And I should not see "tool" within listings
    And I follow "Buying"
    And I should see "car spare parts"
    And I should not see "massage" within listings
    And I should not see "Helsinki - Turku" within listings
    And I should not see "Apartment" within listings
    And I should see "saw"
    And I should not see "axe" within listings
    And I should not see "tool" within listings
    And I follow "Favors"
    And I should not see "car spare parts" within listings
    And I should not see "massage" within listings
    And I should not see "Helsinki - Turku" within listings
    And I should not see "Apartment" within listings
    And I should not see "saw" within listings
    And I should not see "axe" within listings
    And I should not see "tool" within listings
    And I follow "All request types"
    And I should not see "car spare parts" within listings
    And I should see "massage"
    And I should not see "Helsinki - Turku" within listings
    And I should not see "Apartment" within listings
    And I should not see "saw" within listings
    And I should not see "axe" within listings
    And I should not see "tool" within listings
    
  @javascript
  Scenario: User browses requests with visibility settings
    Given there are following users:
      | person | 
      | kassi_testperson1 |
    And there is item request with title "car spare parts" from "kassi_testperson2" and with share type "buy"
    And visibility of that listing is "this_community"
    And there is favor request with title "massage" from "kassi_testperson1"
    And there is housing request with title "apartment" and with share type "rent"
    And visibility of that listing is "disabled"
    And I am on the requests page
    And I should not see "car spare parts" within listings
    And I should see "massage"
    And I should not see "apartment" within listings
    When I log in as "kassi_testperson1"
    And I follow "Requests"
    Then I should see "car spare parts"
    And I should see "massage"
<<<<<<< HEAD
    And I should not see "apartment" within listings
  
  
  @javascript
  Scenario: User browses requests page with tags
    Given there are following users:
      | person | 
      | kassi_testperson1 |
      | kassi_testperson2 |
    And there is item request with title "car spare parts" from "kassi_testperson2" and with share type "buy" and with tags "car"
    And there is item request with title "other car spare parts" from "kassi_testperson2" and with share type "buy" and with tags "car"
    And there is favor request with title "massage" from "kassi_testperson1" and with tags "massage"
    And there is rideshare request from "Helsinki" to "Turku" by "kassi_testperson1" and with tags "helsinki,turku"
    And there is housing request with title "Apartment" from "kassi_testperson2" and with share type "buy"
    And there is item request with title "axe" from "kassi_testperson2" and with share type "borrow,trade" and with tags "axe"
    And that listing is closed
    And I am on the home page
    When I follow "Requests"
    Then I should see "car spare parts"
    And I should see "other car spare parts"
    And I should see "massage"
    And I should see "Helsinki - Turku"
    And I should see "Apartment"
    And I should not see "axe"
    And I follow "axe"
    And I should not see "car spare parts"
    And I should not see "other car spare parts"
    And I should not see "massage"
    And I should not see "Helsinki - Turku"
    And I should not see "Apartment"
    And I should not see "axe"
    And I follow "massage"
    And I should not see "car spare parts"
    And I should not see "other car spare parts"
    And I should see "massage"
    And I should not see "Helsinki - Turku"
    And I should not see "Apartment"
    And I should not see "axe"
    And I follow "helsinki"
    And I should not see "car spare parts"
    And I should not see "other car spare parts"
    And I should see "massage"
    And I should see "Helsinki - Turku"
    And I should not see "Apartment"
    And I should not see "axe"
    And I follow "car"
    And I should see "car spare parts"
    And I should see "other car spare parts"
    And I should see "massage"
    And I should see "Helsinki - Turku"
    And I should not see "Apartment"
    And I should not see "axe"
    
  @javascript
  Scenario: User browses offers page with tags
=======
    And I should not see "apartment"
    
  @javascript
  @subdomain2
  Scenario: User browses requests in a different subdomain
>>>>>>> 18161884
    Given there are following users:
      | person | 
      | kassi_testperson1 |
      | kassi_testperson2 |
<<<<<<< HEAD
    And there is item offer with title "car spare parts" from "kassi_testperson2" and with share type "buy" and with tags "car"
    And there is item offer with title "other car spare parts" from "kassi_testperson2" and with share type "buy" and with tags "car"
    And there is favor offer with title "massage" from "kassi_testperson1" and with tags "massage"
    And there is rideshare offer from "Helsinki" to "Turku" by "kassi_testperson1" and with tags "helsinki,turku"
    And there is housing offer with title "Apartment" from "kassi_testperson2" and with share type "buy"
    And there is item offer with title "axe" from "kassi_testperson2" and with share type "borrow,trade" and with tags "axe"
    And that listing is closed
    And I am on the home page
    When I follow "Offers"
    Then I should see "car spare parts"
    And I should see "other car spare parts"
    And I should see "massage"
    And I should see "Helsinki - Turku"
    And I should see "Apartment"
    And I should not see "axe"
    And I follow "axe"
    And I should not see "car spare parts"
    And I should not see "other car spare parts"
    And I should not see "massage"
    And I should not see "Helsinki - Turku"
    And I should not see "Apartment"
    And I should not see "axe"
    And I follow "massage"
    And I should not see "car spare parts"
    And I should not see "other car spare parts"
    And I should see "massage"
    And I should not see "Helsinki - Turku"
    And I should not see "Apartment"
    And I should not see "axe"
    And I follow "helsinki"
    And I should not see "car spare parts"
    And I should not see "other car spare parts"
    And I should see "massage"
    And I should see "Helsinki - Turku"
    And I should not see "Apartment"
    And I should not see "axe"
    And I follow "car"
    And I should see "car spare parts"
    And I should see "other car spare parts"
    And I should see "massage"
    And I should see "Helsinki - Turku"
    And I should not see "Apartment"
    And I should not see "axe"

  
=======
    And there is item request with title "car spare parts" from "kassi_testperson1" and with share type "buy"
    And visibility of that listing is "this_community"
    And there is favor request with title "massage" from "kassi_testperson2"
    And visibility of that listing is "communities"
    And there is item request with title "saw" from "kassi_testperson2" and with share type "buy"
    And visibility of that listing is "communities"
    And that listing is visible to members of community "test2"
    When I am on the homepage
    Then I should not see "car spare parts"
    And I should not see "massage"
    And I should not see "saw"
    When I log in as "kassi_testperson2"
    Then I should not see "car spare parts"
    And I should not see "massage"
    And I should see "saw"
>>>>>>> 18161884
<|MERGE_RESOLUTION|>--- conflicted
+++ resolved
@@ -149,9 +149,7 @@
     And I follow "Requests"
     Then I should see "car spare parts"
     And I should see "massage"
-<<<<<<< HEAD
     And I should not see "apartment" within listings
-  
   
   @javascript
   Scenario: User browses requests page with tags
@@ -205,18 +203,10 @@
     
   @javascript
   Scenario: User browses offers page with tags
-=======
-    And I should not see "apartment"
-    
-  @javascript
-  @subdomain2
-  Scenario: User browses requests in a different subdomain
->>>>>>> 18161884
-    Given there are following users:
-      | person | 
-      | kassi_testperson1 |
-      | kassi_testperson2 |
-<<<<<<< HEAD
+    Given there are following users:
+      | person | 
+      | kassi_testperson1 |
+      | kassi_testperson2 |
     And there is item offer with title "car spare parts" from "kassi_testperson2" and with share type "buy" and with tags "car"
     And there is item offer with title "other car spare parts" from "kassi_testperson2" and with share type "buy" and with tags "car"
     And there is favor offer with title "massage" from "kassi_testperson1" and with tags "massage"
@@ -261,8 +251,13 @@
     And I should not see "Apartment"
     And I should not see "axe"
 
-  
-=======
+  @javascript
+  @subdomain2
+  Scenario: User browses requests in a different subdomain
+    Given there are following users:
+      | person | 
+      | kassi_testperson1 |
+      | kassi_testperson2 |
     And there is item request with title "car spare parts" from "kassi_testperson1" and with share type "buy"
     And visibility of that listing is "this_community"
     And there is favor request with title "massage" from "kassi_testperson2"
@@ -277,5 +272,4 @@
     When I log in as "kassi_testperson2"
     Then I should not see "car spare parts"
     And I should not see "massage"
-    And I should see "saw"
->>>>>>> 18161884
+    And I should see "saw"