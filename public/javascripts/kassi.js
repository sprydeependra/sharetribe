--- conflicted
+++ resolved
@@ -471,20 +471,13 @@
 			sections[link_type].push(link_title);
 		}
 	});
-<<<<<<< HEAD
-	var request_path = '/' + locale + '/load'
-	$.get(request_path, { listing_type: listing_type, 'category[]': sections['categories'], 'share_type[]': sections['sharetypes'], 'tag[]': sections['tags'] }, function(data) {
-    $('#search_results').html(data);
-	  });
-=======
 	if (listing_style == "map")
 		var request_path = '/' + locale + '/loadmap'
 	else
 		var request_path = '/' + locale + '/load'
-	$.get(request_path, { listing_type: listing_type, 'category[]': sections['categories'], 'share_type[]': sections['sharetypes'] }, function(data) {
+	$.get(request_path, { listing_type: listing_type, 'category[]': sections['categories'], 'share_type[]': sections['sharetypes'], 'tag[]': sections['tags'] }, function(data) {
 		$('#search_results').html(data);
 	});
->>>>>>> 543314af
 }
 
  function initialize_browse_view(listing_type, listing_style, locale) {
@@ -494,28 +487,12 @@
                        reload_browse_view($(this), listing_type, listing_style, locale);
                }
        );
-<<<<<<< HEAD
-       $('#list_view_selector').find('a').click(
-               function() { 
-                       $("#search_results").html('<div id="loader"><img src="/images/load.gif" title="load" alt="loading more results" style="margin: 10px auto" /></div>');
-					   reload_browse_view($(this), listing_type, locale);
-               }
-       );
-       /*$('#map_view_load').find('a').click(
-               function() {
-                       $("#search_results").html('<div id="loader"><img src="/images/load.gif" title="load" alt="loading more results" style="margin: 10px auto" /></div>');
-					   reload_map_view($(this),listing_type, locale);       
-               }
-       );*/
-
 	   $('#tag_cloud').find('a').click(
 		   function() { 
 			   $("#search_results").html('<div id="loader"><img src="/images/load.gif" title="load" alt="loading more results" style="margin: 10px auto" /></div>');
 			   reload_browse_view($(this), listing_type, locale);
 		   }
 	   );
-=======
->>>>>>> 543314af
 }
 
 function initialize_profile_view(badges) {
