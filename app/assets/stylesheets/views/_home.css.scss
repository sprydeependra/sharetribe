// Home page styles

@import "mixins/all";
@import "compass/css3/border-radius";
@import "compass/utilities/general/clearfix";

$avatar-size: em(48);
$home-listing-details-padding: lines(0.25);
$home-listing-details-height: $avatar-size + ($home-listing-details-padding * 2);
$home-listing-image-height: image-height($grid-1-4-width, $listing-image-aspect-ratio);

.home-listing-details {
  background-color: $highlight;
  height: $home-listing-details-height;
  position: relative;
}

.home-grid-column {
  width: (lines(30.25) / 3);
  padding-left: lines(0.5);
  margin-bottom: lines(0.5);
  height: $home-listing-details-height + $home-listing-image-height;
  float: left;
}

.home-grid-column-content {
  @include grid-column-content-1-4;
  height: 100%;
}

.home-listing-image {
  width: 100%;
  height: 100%;
  display: block;
  @include border-radius($default-border-radius);
}

.home-listing-image-container {
  position: relative;
  height: $home-listing-image-height;

  color: $background;

  &:hover {
    color: $link;
  }
}

.home-listing-avatar {
  padding: $home-listing-details-padding;
  display: none;
  
  @include media(large-mobile) {
    display: block;
  }
}

.home-listing-overlay {
  @include overlay;
  @include absolutely-all;
}

.home-listing-title {
  position: absolute;
  bottom: 0;
  padding: lines(0.5);
}

.home-listing-price {
  @include listing-price;
}

.home-listing-author {
  position: absolute;
  top: $home-listing-details-padding;
  left: (3 * $home-listing-details-padding) + $avatar-size; // 3 for some extra padding
  right: $home-listing-details-padding;
  bottom: $home-listing-details-padding;

  // Vertical centering
  line-height: em(48);
  
  @include ellipsis;
}

.home-toolbar {
  margin-bottom: lines(0.5);
  @include clearfix;

  border-bottom: 2px solid $border;
}

.home-grid {
  position: relative;
}

.home-toolbar-button-group {
  @include button-group;
  margin-bottom: lines(0.5);
  
  // Leave room for filters button on the left side
  width: 50%;
  padding-left: lines(0.5 / 2);

  @include media(tablet) {
    width: auto;
    float: right;
  }
}

.home-toolbar-button-group-button {
  @include button;
  @include button-group-button;
  @include ellipsis;

  // Notice: hard-coded for three buttons
  width: 33.3%;

  @include media(tablet) {
    width: lines(4);
  }
}

.home-toolbar-button-text {
  display: none;

  @include media(tablet) {
    margin-left: lines(0.25);
    display: inline-block;
  }
}

/**
  Hidden on mobile if this class is present. Doesn't affect
  on desktop
*/
.home-toolbar-filters-mobile-hidden {
  display: none;

  @include media(tablet) {
    display: block;
  }
}

.home-toolbar-show-filters-button-container {
  width: 50%;
  float: left;
  padding-right: lines(0.5 / 2);
}

.home-toolbar-show-filters-button {
  @include button;
  @include button-group-button-padding;
  @include neutral-button-color;
  @include selected-button-color;
  @include ellipsis;
  width: 100%;
  margin: 0;

  @include media(tablet) {
    display: none;
  }
}

.home-map > .map {
  height: 30em; // FIXME
}

.home-list-item {
  position: relative;
  padding-bottom: lines(0.5);
  margin-bottom: lines(0.5);
  border-bottom: 1px solid $border;
  height: lines(3.5);
  
  @include media(tablet) {
    padding-bottom: lines(1);
    margin-bottom: lines(1);
    height: lines(6);
  }
}

$image-width: lines(7.5); // FIXME
$image-height: image-height($image-width);
$image-padding: lines(1);
$home-list-image-size-mobile: lines(3);
$home-list-image-padding-mobile: lines(0.5);
.home-list-image {
  position: absolute;
  top: 0;
  left: 0;
}

.home-list-image-desktop {
  height: $image-height;
  width: $image-width;
  display: none;
  
  @include media(tablet) {
    display: block;
  }
}

.home-list-image-mobile {
  width: $home-list-image-size-mobile;
  height: $home-list-image-size-mobile;
  display: block;
  
  @include media(tablet) {
    display: none;
  }
}

.home-no-image {
  text-align: center;
  padding-top: lines(2);
  background: $highlight;
  height: 100%;
  width: 100%;
  // FIXME Tee parempi no image
}

.home-list-details-with-image {
  margin-left: $home-list-image-size-mobile + $home-list-image-padding-mobile;
  
  @include media(tablet) {
    margin-left: $image-width + $image-padding;
  }
}

// FIXME Ugly selector, but there's definition .page-content h2
// which would otherwise override this
$home-list-avatar-size: em(40);
$home-list-avatar-size-mobile: em(30);
$home-list-avatar-padding: lines(0.25);
h2.home-list-title {
  margin: 0;
  padding: 0;
  font-weight: 700;
  @include normal-type;
  line-height: lines(0.65);
  padding-bottom: lines(0.25);

  @include media(tablet) {
    @include big-type;
  }

  // Add bottom margin so that the avatar fits there nicely
  @include media(desktop) {
    padding-bottom: (ems-to($home-list-avatar-size, $big-type) + (2 * ems-to($home-list-avatar-padding, $big-type)) - em(3));
  }
  
}

.home-share-type-link {
  @include share-type-link;
  // Magic number, this just looks better
  $padding-fine-tuning: 4;
  padding: em(4) em(8);

  position: relative;
  top: em($padding-fine-tuning * -1);
}

.home-list-details-right {
  width: 142px;
  float: right;
  display: none;
  margin-left: lines(1);
  @include media(desktop) {
    display: block;
  }
}

.home-list-avatar {
  position: absolute;
  top: 0;
  left: 0;
  width: $home-list-avatar-size;

  img {
    @include border-radius($default-border-radius);
    display: block;
    width: 100%;
  }
  
  display: none;
  
  @include media(large-mobile) {
    display: block;
  }
  
}

.home-list-author {
  vertical-align: top;
  position: absolute;
  bottom: lines(0.5);
  
  @include media(tablet) {
    bottom: lines(1);
  }
}

.home-list-author-with-listing-image {
  left: 0;
  
  @include media(large-mobile) {
    left: $home-list-image-size-mobile + $home-list-image-padding-mobile;
  }
  
  @include media(tablet) {
    left: $image-width + $image-padding;
  }
}

.home-list-author-without-listing-image {
  left: 0;
}

.home-list-author-details {
  float: left;
  margin-left: $home-list-avatar-size + (2 * $home-list-avatar-padding);
  height: 40px;
  line-height: 22px;
  max-width: lines(10);
  
  display: none;
  
  @include media(large-mobile) {
    display: block;
  }
}

.home-list-author-reviews {
  @include small-type;
}

.home-list-price-mobile {
  position: absolute;
  font-size: 24px;
  bottom: lines(0.25, 24);
  @include media(large-mobile) {
    font-size: 36px;
    right: 0;
    padding-top: 10px;
    bottom: lines(0.5, 36);
  }
  @include media(tablet) {
    bottom: lines(1, 36);
  }
  @include media(desktop) {
    display: none;
  }
}

.home-list-price-mobile-with-listing-image {
  left: lines(3.5, 24);
  
  @include media(large-mobile) {
    left: auto;
  }
}

.home-list-price-mobile-without-listing-image {
  @include media(large-mobile) {
    left: auto;
  }
}

.home-list-price {
  text-align: right;
}

.home-list-price-value {
  font-size: em(44);
  line-height: lines(1.20, 40);
  font-weight: 400;
}

.home-list-price-quantity {
  @include ellipsis;
}

.home-categories-main {
  display: block;
}

.home-categories-sub {
  display: block;
  margin-left: lines(0.5);
}

<<<<<<< HEAD
.home-toolbar-toggle-container {
  margin-bottom: lines(0.5);
=======
.home-toolbar-share-type-toggle-header-container {
  @include button-group-button-padding;
}

#pageless-loader {
  padding-top: lines(0.5);
  clear: both;
>>>>>>> 2f72b466
}<|MERGE_RESOLUTION|>--- conflicted
+++ resolved
@@ -391,16 +391,11 @@
   margin-left: lines(0.5);
 }
 
-<<<<<<< HEAD
 .home-toolbar-toggle-container {
   margin-bottom: lines(0.5);
-=======
-.home-toolbar-share-type-toggle-header-container {
-  @include button-group-button-padding;
 }
 
 #pageless-loader {
   padding-top: lines(0.5);
   clear: both;
->>>>>>> 2f72b466
 }