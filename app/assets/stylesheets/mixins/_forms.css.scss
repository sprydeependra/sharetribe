@mixin button-group-button-padding {
  padding: 0 lines(0.5);
}

@mixin neutral-button-color {
  // Colors
  color: $body;
  background: $highlight;
  border-color: $border;
  &:hover { 
    color: $background;
    background: $aside;
    border-color: darken($aside, 10%);
  }
}

@mixin selected-button-color {
  &.selected {
    background-color: $link;
    color: $background;
    border-color: darken($link, 10%);
  }
}

@mixin button-group-button {
  display: block;
  float: left;
  margin: 0;
  line-height: 40px;
  @include button-group-button-padding;
  @include neutral-button-color;
  @include selected-button-color;

  // Borders
  @include button-group-borders(0);
  @include border-radius(0);

  // Border radius
  $radius: lines(0.25);
  &:first-child {
    @include border-left-radius($radius);
  }

  &:last-child {
    @include border-right-radius($radius);
  }
}

@mixin button-group {
  @include clearfix;
}

/**
  Use this mixin to get correct borders for button group when
  it is selected/hovered

  Classes added:
  - `selected`

  The logic and selectors for selected/hovered borders is a
  bit complicated, that's why they are in their own mixin
*/
@mixin button-group-borders($border-width) {
  border-right-width: em(0);

  &.selected {
    border-width: $border-width;

    // Explanation:
    // - match any (*) element
    // - immediately precended (+)
    // - by the current element (&)
    & + * {
      border-left: $border-width;
    }
  }

  // Explanation:
  // - When current element (&) has mouse over (:hover)
  // - match any (*) element
  // - immediately precended (+) by the current element
  &:hover + * {
    border-left-width: em(0);
  }

  // Explanation:
  // - When current element (&) has mouse over (:hover)
  // - match element with class `selected`
  // - immediately precended (+) by the current element
  &:hover + .selected {
    border-left: em(0);
  }
}

// Form button or a link that looks like a button
@mixin button($bg-color) {
  @include border-radius(em(5));
  background: $bg-color;
  color: $background;
  text-align: center;
  cursor: pointer;
  margin: lines(0.5) 0;
  padding: 0 lines(1);
<<<<<<< HEAD
  height: 42px;
  padding-bottom: 4px;
=======
  height: em(42);
>>>>>>> f9acd7e0
  border: 0;
  display: table;
  line-height: lines(1);
  
  .content {
    display: table-cell; 
    vertical-align: middle; 
    text-align: center;
  }

  &:hover {
    background: darken($bg-color, 5%);
    color: $background;
  };

  &:active {
    background: darken($bg-color, 10%);
    color: $background;
  }
}

@mixin big-button($bg-color) {
  @include button($bg-color);
  font-size: 22px;
  height: 60px;
  line-height: 24px;
  padding-bottom: 3px;
}


@mixin grey-button {
  @include button($highlight);
  color: $light-body;
  
  &:hover { color: $light-body; }
  &:active { color: $light-body; }
}

// Button on top of cover photo
@mixin cover-photo-button($color) {
  @include border-radius(em(5));
  @include normal-type;
  
  color: $background;
  background: $color;
  text-align: center;
  cursor: pointer;
  width: 100%;
  vertical-align: top;
  padding: em(8) em(13) em(11) em(13);
  
  &:hover { 
    background: darken($color, 5%);
    color: $background;
  };
  
  @include media(tablet) {
    @include big-type;
    height: 58px;
    display: inline;
    padding: em(11) em(16) em(14) em(16);
    width: auto;
  }
}<|MERGE_RESOLUTION|>--- conflicted
+++ resolved
@@ -101,12 +101,7 @@
   cursor: pointer;
   margin: lines(0.5) 0;
   padding: 0 lines(1);
-<<<<<<< HEAD
-  height: 42px;
-  padding-bottom: 4px;
-=======
   height: em(42);
->>>>>>> f9acd7e0
   border: 0;
   display: table;
   line-height: lines(1);
