--- conflicted
+++ resolved
@@ -535,11 +535,7 @@
   
   # Does this community require that people have registered payout method before accepting requests
   def requires_payout_registration?
-<<<<<<< HEAD
-    payment_gateways && payment_gateways.first.requires_payout_registration_before_accept?
-=======
     payment_gateways.present? && payment_gateways.first.requires_payout_registration_before_accept?
->>>>>>> 552271a8
   end
 
 
