--- conflicted
+++ resolved
@@ -38,28 +38,4 @@
       end  
     end
   end
-<<<<<<< HEAD
-  
-  # This is going to get removed in the v3.0 design when there's no more separate sign_in page for private communities.
-  def sign_in
-    redirect_to root_path unless @current_community.private?
-    @requests = @current_community.listings.requests.currently_open.limit(5)
-    @total_request_count = @current_community.listings.requests.currently_open.count
-    @offers = @current_community.listings.offers.currently_open.limit(5)
-    @total_offer_count = @current_community.listings.offers.currently_open.count
-    @container_class = "container_12"
-  end
-  
-  private
-  
-  def choose_layout
-    if 'sign_in'.eql? action_name
-      'private'
-    else
-      'application'
-    end
-  end
-=======
->>>>>>> ddf2f64a
-
 end