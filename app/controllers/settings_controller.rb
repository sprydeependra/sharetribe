--- conflicted
+++ resolved
@@ -2,13 +2,8 @@
   
   layout "no_tribe"
   
-<<<<<<< HEAD
   before_filter :except => :unsubscribe do |controller|
-    controller.ensure_logged_in "you_must_log_in_to_view_your_settings"
-=======
-  before_filter do |controller|
     controller.ensure_logged_in t("layouts.notifications.you_must_log_in_to_view_your_settings")
->>>>>>> ddf2f64a
   end
   
   before_filter do |controller|
