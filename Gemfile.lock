<<<<<<< HEAD
GIT
  remote: git://github.com/rfc2822/recaptcha.git
  revision: 59e78ce
  branch: rails3
  specs:
    recaptcha (0.2.3)

=======
>>>>>>> 2c91f57b
GEM
  remote: http://rubygems.org/
  specs:
    aaronh-chronic (0.3.9)
    abstract (1.0.0)
    actionmailer (3.0.0)
      actionpack (= 3.0.0)
      mail (~> 2.2.5)
    actionpack (3.0.0)
      activemodel (= 3.0.0)
      activesupport (= 3.0.0)
      builder (~> 2.1.2)
      erubis (~> 2.6.6)
      i18n (~> 0.4.1)
      rack (~> 1.2.1)
      rack-mount (~> 0.6.12)
      rack-test (~> 0.5.4)
      tzinfo (~> 0.3.23)
    activemodel (3.0.0)
      activesupport (= 3.0.0)
      builder (~> 2.1.2)
      i18n (~> 0.4.1)
    activerecord (3.0.0)
      activemodel (= 3.0.0)
      activesupport (= 3.0.0)
      arel (~> 1.0.0)
      tzinfo (~> 0.3.23)
    activeresource (3.0.0)
      activemodel (= 3.0.0)
      activesupport (= 3.0.0)
    activesupport (3.0.0)
    acts-as-taggable-on (2.0.6)
    arel (1.0.1)
      activesupport (~> 3.0.0)
    builder (2.1.2)
    capistrano (2.5.19)
      highline
      net-scp (>= 1.0.0)
      net-sftp (>= 2.0.0)
      net-ssh (>= 2.0.14)
      net-ssh-gateway (>= 1.0.0)
    capybara (0.3.9)
      culerity (>= 0.2.4)
      mime-types (>= 1.16)
      nokogiri (>= 1.3.3)
      rack (>= 1.0.0)
      rack-test (>= 0.5.4)
      selenium-webdriver (>= 0.0.3)
    cgi_multipart_eof_fix (2.5.0)
    configuration (1.2.0)
    cucumber (0.8.5)
      builder (~> 2.1.2)
      diff-lcs (~> 1.1.2)
      gherkin (~> 2.1.4)
      json_pure (~> 1.4.3)
      term-ansicolor (~> 1.0.4)
    cucumber-rails (0.3.2)
      cucumber (>= 0.8.0)
    culerity (0.2.15)
    daemon_controller (0.2.6)
    daemons (1.1.0)
    database_cleaner (0.6.3)
    delayed_job (2.1.4)
      activesupport (~> 3.0)
      daemons
    diff-lcs (1.1.2)
    erubis (2.6.6)
      abstract (>= 1.0.0)
    factory_girl (1.3.3)
    factory_girl_rails (1.0.1)
      factory_girl (~> 1.3)
      railties (>= 3.0.0)
    fastthread (1.0.7)
    ffi (1.0.5)
      rake (>= 0.8.7)
    file-tail (1.0.5)
      spruz (>= 0.1.0)
    gem_plugin (0.2.3)
    gherkin (2.1.5)
      trollop (~> 1.16.2)
    haml (3.0.25)
    highline (1.6.1)
    hoptoad_notifier (2.4.6)
      activesupport
      builder
    httpclient (2.1.6.1)
    i18n (0.4.2)
<<<<<<< HEAD
    json (1.2.2)
=======
>>>>>>> 2c91f57b
    json_pure (1.4.6)
    launchy (0.3.7)
      configuration (>= 0.0.5)
      rake (>= 0.8.1)
    mail (2.2.15)
      activesupport (>= 2.3.6)
      i18n (>= 0.4.0)
      mime-types (~> 1.16)
      treetop (~> 1.4.8)
    memcache-client (1.8.5)
    mime-types (1.16)
    mongrel (1.1.5)
      cgi_multipart_eof_fix (>= 2.4)
      daemons (>= 1.0.3)
      fastthread (>= 1.0.1)
      gem_plugin (>= 0.2.3)
    mysql (2.8.1)
    net-scp (1.0.4)
      net-ssh (>= 1.99.1)
    net-sftp (2.0.5)
      net-ssh (>= 2.0.9)
    net-ssh (2.1.0)
    net-ssh-gateway (1.0.1)
      net-ssh (>= 1.99.1)
    newrelic_rpm (2.13.4)
    nokogiri (1.4.4)
    paperclip (2.3.8)
      activerecord
      activesupport
    passenger (3.0.2)
      daemon_controller (>= 0.2.5)
      fastthread (>= 1.0.1)
      file-tail
      rack
      rake (>= 0.8.1)
    pickle (0.4.4)
      cucumber (>= 0.8)
      rake
      rspec (>= 1.3)
      yard
    polyglot (0.3.1)
    rack (1.2.1)
    rack-mount (0.6.13)
      rack (>= 1.0.0)
    rack-test (0.5.7)
      rack (>= 1.0)
    rails (3.0.0)
      actionmailer (= 3.0.0)
      actionpack (= 3.0.0)
      activerecord (= 3.0.0)
      activeresource (= 3.0.0)
      activesupport (= 3.0.0)
      bundler (~> 1.0.0)
      railties (= 3.0.0)
    railties (3.0.0)
      actionpack (= 3.0.0)
      activesupport (= 3.0.0)
      rake (>= 0.8.4)
      thor (~> 0.14.0)
    rake (0.8.7)
    recaptcha (0.3.1)
    rest-client (1.6.1)
      mime-types (>= 1.16)
    riddle (1.2.2)
    rspec (2.0.0.beta.19)
      rspec-core (= 2.0.0.beta.19)
      rspec-expectations (= 2.0.0.beta.19)
      rspec-mocks (= 2.0.0.beta.19)
    rspec-core (2.0.0.beta.19)
    rspec-expectations (2.0.0.beta.19)
      diff-lcs (>= 1.1.2)
    rspec-mocks (2.0.0.beta.19)
    rspec-rails (2.0.0.beta.19)
      rspec (= 2.0.0.beta.19)
      webrat (>= 0.7.2.beta.1)
    ruby-prof (0.9.2)
    rubyzip (0.9.4)
    selenium-webdriver (0.0.28)
      ffi (>= 0.6.1)
      json_pure
      rubyzip
    spruz (0.2.5)
    term-ansicolor (1.0.5)
    thinking-sphinx (2.0.0)
      activerecord (>= 3.0.0)
      riddle (>= 1.2.0)
    thor (0.14.6)
    treetop (1.4.9)
      polyglot (>= 0.3.1)
    trollop (1.16.2)
    tzinfo (0.3.24)
    webrat (0.7.3)
      nokogiri (>= 1.2.0)
      rack (>= 1.0)
      rack-test (>= 0.5.3)
    whenever (0.5.3)
      aaronh-chronic (>= 0.3.9)
      activesupport (>= 2.3.4)
    will_paginate (3.0.pre2)
<<<<<<< HEAD
    yard (0.6.4)
=======
>>>>>>> 2c91f57b

PLATFORMS
  ruby

DEPENDENCIES
  acts-as-taggable-on
  capistrano
  capybara (= 0.3.9)
  cucumber (= 0.8.5)
  cucumber-rails
  database_cleaner
  delayed_job
  factory_girl_rails
  haml
  hoptoad_notifier
  httpclient
  json
  launchy
  memcache-client (>= 1.8.5)
  mongrel
  mysql (= 2.8.1)
  newrelic_rpm
  paperclip
  passenger
  pickle
  rails (= 3.0.0)
  recaptcha
  rest-client (>= 1.6.0)
  rspec-rails (= 2.0.0.beta.19)
  ruby-prof
  selenium-webdriver (= 0.0.28)
  thinking-sphinx (= 2.0.0)
  whenever (~> 0.5.0)
  will_paginate (~> 3.0.pre2)<|MERGE_RESOLUTION|>--- conflicted
+++ resolved
@@ -1,13 +1,3 @@
-<<<<<<< HEAD
-GIT
-  remote: git://github.com/rfc2822/recaptcha.git
-  revision: 59e78ce
-  branch: rails3
-  specs:
-    recaptcha (0.2.3)
-
-=======
->>>>>>> 2c91f57b
 GEM
   remote: http://rubygems.org/
   specs:
@@ -95,10 +85,7 @@
       builder
     httpclient (2.1.6.1)
     i18n (0.4.2)
-<<<<<<< HEAD
     json (1.2.2)
-=======
->>>>>>> 2c91f57b
     json_pure (1.4.6)
     launchy (0.3.7)
       configuration (>= 0.0.5)
@@ -198,10 +185,8 @@
       aaronh-chronic (>= 0.3.9)
       activesupport (>= 2.3.4)
     will_paginate (3.0.pre2)
-<<<<<<< HEAD
     yard (0.6.4)
-=======
->>>>>>> 2c91f57b
+
 
 PLATFORMS
   ruby
