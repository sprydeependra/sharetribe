--- conflicted
+++ resolved
@@ -266,15 +266,12 @@
     CommunityStylesheetCompiler.compile_all()
   end
   
-<<<<<<< HEAD
-=======
   desc "Updates the Category and ShareType translations in DB based on the normal translation files"
   task :update_categorization_translations => :environment do
     # Updating translations this way is no more used
     #CategoriesHelper.update_translations
   end
   
->>>>>>> ae4c15e2
   desc "Cleans the auth_tokens table in the DB by deleting expired ones"
   task :delete_expired_auth_tokens => :environment do
     AuthToken.delete_expired
