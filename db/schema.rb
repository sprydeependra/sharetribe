--- conflicted
+++ resolved
@@ -11,11 +11,8 @@
 #
 # It's strongly recommended to check this file into your version control system.
 
-<<<<<<< HEAD
+
 ActiveRecord::Schema.define(:version => 20130521124342) do
-=======
-ActiveRecord::Schema.define(:version => 20130520172713) do
->>>>>>> 9b315f3a
 
   create_table "auth_tokens", :force => true do |t|
     t.string   "token"
@@ -133,13 +130,10 @@
     t.boolean  "payments_in_use",                           :default => false
     t.text     "available_currencies"
     t.boolean  "facebook_connect_enabled",                  :default => true
-<<<<<<< HEAD
     t.integer  "vat"
     t.integer  "commission_percentage"
-=======
     t.boolean  "only_public_listings",                      :default => false
     t.string   "custom_email_from_address"
->>>>>>> 9b315f3a
   end
 
   add_index "communities", ["domain"], :name => "index_communities_on_domain"
